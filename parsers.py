# -*- coding: utf-8 -*-
"""PyCurlBrowser module is used to simultaneously fetch thousands of pages
in real world, where urllib fails because of hanging sockets"""

# pylint: disable=R0902,W0142,R0903,R0201,R0914,R0912,R0915,R0913

import cStringIO
import hashlib
import json
import logging
import os
import pycurl
import re
import time
import zlib

from warnings import warn

from lxml.html.soupparser import fromstring
from lxml import etree


class ParserNotConfigured(Exception):
    """Raised when one of the required functions is not overrided"""
    pass

class SimpleParser(object):
    """Parser thet extracts data from single page

    Example: You want to extrac every image or link from a single page
    """

    # Extractor instance to get data from listing page or link in
    # case of useing page_data_Extractor
    data_extractor = None

    def __init__(self, browser):
        self.browser = browser
        self.logger = logging.getLogger("SimpleParser")

    def fetch(self, url):
        data = self.browser.fetch(url).data
        return self.browser.extract(data, self.data_extractor)
    

class ListParser(object):
    """Use this parser if you want to get data from any kind of multi-page
    listing where first page contains info about total page count and every
    page contains some elements you wish to extract

    Examle: you want to get links to webpages from google search
    """
# Extractor instance to get page count
    count_extractor = None

    # Extractor instance to get data from listing page or link in
    # case of useing page_data_Extractor
    list_data_extractor = None

    # pylint: disable=W0613
    def _construct_url(self, num):
        """You need to override this function and provide your own
        which can construct url base on it's 'base' part and page number passed
        as 'num'
        """
        raise ParserNotConfigured("You need to override _construct_url")
    # pylint: enable=W0613

    def __extract_page_data(self, data):
        """Transform string data of web page into python object"""
        return self.browser.extract(data, self.list_data_extractor)

    def __get_page_count(self, data):
        """Get count of pages which can be fetched"""
        return self.browser.extract(data, self.count_extractor).count

    def __get_page(self, num):
        """Get data of one page by it's number in search result"""
        data = self.browser.fetch(self._construct_url(num))
        return data.data

    def fetch(self):
        """Get and return data as struct"""
        results = list()

        data = self.__get_page(1)
        results.extend(self.__extract_page_data(data).items)

<<<<<<< HEAD
        if self.count_extractor:
            ct = self.__get_page_count(data)

            self.logger.info("Last page num is %s" % ct)
=======
>>>>>>> 7f41cae2

        if self.count_extractor or self.max_pages:
            """If we can get maximum number of pages or we have a known last page"""
            if self.count_extractor:
                ct = self.__get_page_count(data)

                self.logger.info("Last page num is %s" % ct)

                if not ct:
                    pages = []
                else:
                    count = int(ct)

                    if self.max_pages:
                        pages = xrange(2, max(self.max_pages, count) - 4)
                    else:
                        pages = xrange(2, count - 1)

            else:
                pages = xrange(2, self.max_pages + 1)

            for page_num in pages:
                self.logger.debug("Working on page %s" % page_num)
                data = self.__get_page(page_num)

                results.extend(self.__extract_page_data(data).items)

                if self.stop_word and self.stop_word in data:
                    break

        else:
            """Last page can'be guessed untill it's reached, iterate untill we found it by using stop_function"""

            if not self.stop_function(data):
                """First page may be the last. no need to fetch page 2 in this case"""
                page_num = 2
                while True:
                    self.logger.debug("Working on page %s" % page_num)
                    data = self.__get_page(page_num)

                    results.extend(self.__extract_page_data(data).items)

<<<<<<< HEAD
        for page_num in pages:
            self.logger.debug("Working on page %s" % page_num)
            data = self.__get_page(page_num)
=======
                    if self.stop_function(data):
                        break
>>>>>>> 7f41cae2

                    page_num += 1


        return results

    def __init__(self, browser, max_pages=None, stop_word=None):

        self.browser = browser
        self.max_pages = max_pages
        self.stop_word = stop_word
        self.logger = logging.getLogger("ListParser")


class SearchParser(ListParser):
    """SearchParses is an extended version of ListParses, that would use links
    in listing to descend deeper to linked pages and extract data from there

    Example: you want to get page contents from google search
    """

    # Extractor instance to get data from every info page
    page_data_extractor = None

    def fetch(self):
        results = super(SearchParser,self).fetch()

        lresults = list()
        links = [{"url": link} for link in results]
        entries = self.browser.multi_fetch(links, num_conn=5)

        for url, entry in entries.items():
            try:
                data = self.browser.extract(entry.data,
                                        self.page_data_extractor)
                data.link = url
                lresults.append(data)
            except (KeyboardInterrupt, SystemExit):
                raise
<<<<<<< HEAD
            except:
=======
            except etree.XPathEvalError:
>>>>>>> 7f41cae2
                self.logger.exception("Couldn't exract page data")

        return lresults

class Extractor(object):
    """This class may be extended to provide custom parsing functionality
    You should init it with a dict, where every key is a name of resulting
    field and it's value is a dict with one of the parsing options. like this

    Extractor({
        "property_name": {
            "type_key": "type_value",
            ...options...
        }
    })

    type_key can be one of the following:

    regexp, type_value = a string for creation of regexp or a regexp instance

    xpath, type_value = a string representing xpath

    options can be:
        - mode
          - single - first found element would be assigned to property
          - multi - every element found would be put into list
          - loop - every element would be put into list as new dict entry
          , and it's 'items' property would be used to populate dict's values

        - parser after getting string representation of node it will be passed
        to function defined in parser

    xpath_multi, type_value = a string representing xpath,


    """
    def __init__(self, fields):
        self.fields = fields<|MERGE_RESOLUTION|>--- conflicted
+++ resolved
@@ -86,13 +86,6 @@
         data = self.__get_page(1)
         results.extend(self.__extract_page_data(data).items)
 
-<<<<<<< HEAD
-        if self.count_extractor:
-            ct = self.__get_page_count(data)
-
-            self.logger.info("Last page num is %s" % ct)
-=======
->>>>>>> 7f41cae2
 
         if self.count_extractor or self.max_pages:
             """If we can get maximum number of pages or we have a known last page"""
@@ -135,14 +128,8 @@
 
                     results.extend(self.__extract_page_data(data).items)
 
-<<<<<<< HEAD
-        for page_num in pages:
-            self.logger.debug("Working on page %s" % page_num)
-            data = self.__get_page(page_num)
-=======
                     if self.stop_function(data):
                         break
->>>>>>> 7f41cae2
 
                     page_num += 1
 
@@ -182,11 +169,7 @@
                 lresults.append(data)
             except (KeyboardInterrupt, SystemExit):
                 raise
-<<<<<<< HEAD
-            except:
-=======
             except etree.XPathEvalError:
->>>>>>> 7f41cae2
                 self.logger.exception("Couldn't exract page data")
 
         return lresults
